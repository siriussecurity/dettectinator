--- conflicted
+++ resolved
@@ -28,14 +28,10 @@
 - CSV: any csv with ATT&CK data sources and products (file)
 - Excel: any Excel file with ATT&CK data sources and products (file)
 
-<<<<<<< HEAD
 In the latest version we have also added support for importing attack groups data. The way that you import that data will depend on how you get your CTI data delivered. We added 2 sample plugins that you can use to create your own tailored plugins:
 - Excel: import techniques for groups from Excel. In this Excel (which can be found in the examples) each group has its own tab that lists the techniques.
 - PDF: import techniques and software based on regular expressions from a PDF file.
 
 It's easy to create your own Dettectinator plugins or edit the ones we've provided to cover additional scenario's.
-=======
-It's easy to create your own Dettectinator plugins or edit the ones we've provided to cover additional scenarios.
->>>>>>> b2304adc
 
 More information on how to use Dettectinator and how to use and create plugins can be found in the [wiki](https://github.com/siriussecurity/dettectinator/wiki).