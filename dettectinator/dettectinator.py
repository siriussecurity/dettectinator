"""
Dettectinator - The Python library to your DeTT&CT YAML files.
Authors:
    Martijn Veken, Sirius Security
    Ruben Bouman, Sirius Security
License: GPL-3.0 License

Some functions and code are taken with permission from the DeTT&CT project (http://github.com/rabobank-cdc/DeTTECT).
"""

import importlib
import inspect
import sys
import os
import json
import errno
from io import StringIO
from datetime import datetime
from copy import deepcopy
from logging import getLogger, ERROR as LOGERROR
from ruamel.yaml import YAML
from attackcti import attack_client
from requests import exceptions
from stix2 import datastore, Filter
from anyascii import anyascii
import dateutil.parser


getLogger('taxii2client').setLevel(LOGERROR)

try:
    # When dettectinator is installed as python library
    from dettectinator.constants import *
except ModuleNotFoundError:
    # When dettectinator is not installed as python library
    sys.path.append(os.path.dirname(os.path.abspath(__file__)))
    from constants import *


class DettectBase(object):
    """
    Base class for DeTT&CT YAML file classes.
    """

    def __init__(self, filename: str, domain: str = None, local_stix_path: str = None) -> None:
        self.filename = filename
        self._local_stix_path = local_stix_path
        self._yaml = None
        self._yaml_content = None

        self._init_yaml()

        if filename is not None:
            self._load_yaml_content()
            self.domain = 'enterprise-attack' if 'domain' not in self._yaml_content.keys() else self._yaml_content['domain']
        else:
            self.domain = 'mobile-attack' if domain == 'mobile' else 'ics-attack' if domain == 'ics' else 'enterprise-attack'
            self.start_clean_file()

        self._load_platform_in_correct_capitalisation()
        self.name = self._yaml_content['name']
        self._initialize_attack_client()
        self._load_attack_techniques()

        # TODO YAML merge functionaliteit

    def _init_yaml(self) -> None:
        """
        Initialize ruamel.yaml with the correct settings
        """
        self._yaml = YAML()
        self._yaml.Representer.ignore_aliases = lambda *args: True  # disable anchors/aliases

    def _load_yaml_content(self) -> None:
        """
        Loads the YAML file into _yaml_content. It will contain the raw YAML content. This variable is used for alteration of the YAML file.
        """
        if not os.path.exists(self.filename):
            raise FileNotFoundError(errno.ENOENT, os.strerror(errno.ENOENT), self.filename)

        with open(self.filename, 'r') as yaml_file:
            self._yaml_content = self._yaml.load(yaml_file)

    def set_name(self, name):
        """
        Sets the name attribute in the YAML file.
        """
        self._yaml_content['name'] = name

    def get_filename(self):
        """
        Returns the filename of the YAML file.
        """
        return self.filename

    def start_clean_file(self):
        """
        Starts a clean YAML file.
        """
        if isinstance(self, DettectDataSourcesAdministration):
            self._yaml_content = deepcopy(YAML_OBJ_NEW_DATA_SOURCES_FILE)
            self.filename = f"data_sources_{self._yaml_content['name']}.yaml"
            self._yaml_content['domain'] = self.domain

            if self.domain == 'mobile-attack':
                raise Exception(f'{self.__class__.__name__}: Data sources for ATT&CK Mobile not yet implemented by MITRE.')
        elif isinstance(self, DettectTechniquesAdministration):
            self._yaml_content = deepcopy(YAML_OBJ_NEW_TECHNIQUES_FILE)
            self.filename = f"techniques_{self._yaml_content['name']}.yaml"
            self._yaml_content['domain'] = self.domain
        elif isinstance(self, DettectGroupsAdministration):
            self._yaml_content = deepcopy(YAML_OBJ_NEW_GROUPS_FILE)
            self.filename = f"groups_{self._yaml_content['name']}.yaml"
            self._yaml_content['domain'] = self.domain

    def save_yaml_file(self, filename=None) -> None:
        """
        Saves the YAML file back to disk using the given filename or the same filename when the file was read.
        """
        with open(filename if filename else self.filename, 'w') as yaml_file:
            string_io = StringIO()
            self._yaml.indent(mapping=4, sequence=4, offset=2)
            self._yaml.width = 2048
            self._yaml.dump(self._yaml_content, string_io)
            string_io.seek(0)
            new_lines = string_io.readlines()
            for line in new_lines:
                # Date fix for compatability with YAML Editor (which uses JavaScript to generate YAML):
                if 'date' in line:
                    line = line.replace('T00:00:00Z', 'T00:00:00.000Z').replace(' 00:00:00', 'T00:00:00.000Z')
                yaml_file.write(anyascii(line))
            self.filename = filename if filename else self.filename

    @staticmethod
    def _set_yaml_dv_comments(yaml_object: object) -> object:
        """
        Set all comments in the detection, visibility or data source details YAML object when the 'comment' key-value pair is missing or is None.
        This gives the user the flexibility to have YAML files with missing 'comment' key-value pairs.
        :param yaml_object: detection or visibility object.
        :return: detection or visibility object for which empty comments are filled with an empty string.
        """
        yaml_object['comment'] = yaml_object.get('comment', '')
        if yaml_object['comment'] is None:
            yaml_object['comment'] = ''
        if 'score_logbook' in yaml_object:
            for score_obj in yaml_object['score_logbook']:
                score_obj['comment'] = score_obj.get('comment', '')
                if score_obj['comment'] is None:
                    score_obj['comment'] = ''

        return yaml_object

    @staticmethod
    def _add_entry_to_list_in_dictionary(dictionary: dict, key_dict: str, key_list: str, entry: object) -> None:
        """
        Ensures a list will be created if it doesn't exist in the given dict[key_dict][key_list] and adds the entry to the
        list. If the dict[key_dict] doesn't exist yet, it will be created.
        :param dictionary: the dictionary
        :param key_dict: the key name in de main dict
        :param key_list: the key name where the list in the dictionary resides
        :param entry: the entry to add to the list
        :return:
        """
        if key_dict not in dictionary.keys():
            dictionary[key_dict] = {}
        if key_list not in dictionary[key_dict].keys():
            dictionary[key_dict][key_list] = []
        dictionary[key_dict][key_list].append(entry)

    def _load_platform_in_correct_capitalisation(self) -> None:
        """
        Sets the platforms with the correct capitalisation. E.g.: "linux" will become "Linux"
        """
        platform = self._yaml_content.get('platform', None)

        if platform is None:
            platform = []

        if isinstance(platform, str):
            platform = [platform]

        platform = [p.lower() for p in platform if p is not None]
        selected_platforms = PLATFORMS_ENTERPRISE if self.domain == 'enterprise-attack' else PLATFORMS_ICS if self.domain == 'ics-attack' else PLATFORMS_MOBILE

        if 'all' in platform:
            platform = list(selected_platforms.values())
        else:
            platform = [selected_platforms[p] for p in platform if p is not None if p in selected_platforms.keys()]

        self.platform = platform

    def _initialize_attack_client(self) -> None:
        """
        Initializes the attack_client to get information from local STIX repository or from online TAXII server.
        """
        try:
            if self._local_stix_path is not None:
                if self._local_stix_path is not None and os.path.isdir(os.path.join(self._local_stix_path, 'enterprise-attack')) \
                        and os.path.isdir(os.path.join(self._local_stix_path, 'ics-attack')) \
                        and os.path.isdir(os.path.join(self._local_stix_path, 'mobile-attack')):
                    self.mitre = attack_client(local_path=self._local_stix_path)
                else:
                    raise Exception(f'{self.__class__.__name__}: Not a valid local STIX path: {self._local_stix_path}')
            else:
                self.mitre = attack_client()
        except (exceptions.ConnectionError, datastore.DataSourceError) as e:
            if hasattr(e, 'request'):
                raise Exception(f'{self.__class__.__name__}: Cannot connect to MITRE\'s CTI TAXII server: {str(e.request.url)}') from e
            else:
                raise Exception(f'{self.__class__.__name__}: Cannot connect to MITRE\'s CTI TAXII server.') from e

    def _load_attack_techniques(self) -> None:
        """
        Load the ATT&CK STIX data from the MITRE TAXII server.
        :return: MITRE ATT&CK data object (STIX)
        """
        if self.domain == 'enterprise-attack':
            self.attack_techniques = self._convert_stix_techniques_to_dict(self.mitre.get_enterprise_techniques())
        elif self.domain == 'ics-attack':
            self.attack_techniques = self._convert_stix_techniques_to_dict(self.mitre.get_ics_techniques())
        else:
            self.attack_techniques = self._convert_stix_techniques_to_dict(self.mitre.get_mobile_techniques())

    def _get_technique_from_attack(self, technique_id: str) -> dict:
        """
        Return the technique object for the given technique_id.
        """
        for tech in self.attack_techniques:
            if tech['technique_id'] == technique_id:
                return tech
        return None

    def _load_attack_software(self) -> None:
        """
        Load the ATT&CK STIX data from the MITRE TAXII server.
        :return: MITRE ATT&CK data object (STIX)
        """
        self._attack_software = self._convert_stix_software_to_dict(self.mitre.get_software(skip_revoked_deprecated=True))

    def _get_software_from_attack(self, software_id: str) -> dict:
        """
        Return the technique object for the given technique_id.
        """
        for software in self._attack_software:
            if software['software_id'] == software_id:
                return software

        return None

    @staticmethod
    def _convert_stix_software_to_dict(stix_attack_data: list) -> list:
        """
        Convert the STIX list with AttackPatterns to a dictionary for easier use in python and also include the technique_id and DeTT&CT data sources.
        :param stix_attack_data: the MITRE ATT&CK STIX dataset with techniques
        :return: list with dictionaries containing all software from the input stix_attack_data
        """
        attack_data = []
        for stix_software in stix_attack_data:
            software = json.loads(stix_software.serialize(), object_hook=DettectBase._date_hook)

            # Add software_id as key, because it's hard to get from STIX:
            software['software_id'] = DettectBase._get_attack_id(stix_software)

            attack_data.append(software)

        return attack_data

    @staticmethod
    def _convert_stix_techniques_to_dict(stix_attack_data: list) -> list:
        """
        Convert the STIX list with AttackPatterns to a dictionary for easier use in python and also include the technique_id and DeTT&CT data sources.
        :param stix_attack_data: the MITRE ATT&CK STIX dataset with techniques
        :return: list with dictionaries containing all techniques from the input stix_attack_data
        """
        attack_data = []
        for stix_tech in stix_attack_data:
            tech = json.loads(stix_tech.serialize(), object_hook=DettectBase._date_hook)

            # Add technique_id as key, because it's hard to get from STIX:
            tech['technique_id'] = DettectBase._get_attack_id(stix_tech)

            attack_data.append(tech)

        return attack_data

    @staticmethod
    def _date_hook(json_dict: dict) -> dict:
        """
        Parses STIX dates so that they can be used as date object in dictionaries. Function is used as object_hook function in the JSON serialize.
        :param json_dict: the dictionary with STIX data
        :return: dictionary with corrected STIX data
        """
        for (key, value) in json_dict.items():
            if key == 'created':
                json_dict['created'] = dateutil.parser.parse(value)
            elif key == 'modified':
                json_dict['modified'] = dateutil.parser.parse(value)
        return json_dict

    @staticmethod
    def _get_attack_id(stix_obj: object) -> str:
        """
        Get the Technique, Group or Software ID from the STIX object
        :param stix_obj: STIX object (Technique, Software or Group)
        :return: ATT&CK ID
        """
        for ext_ref in stix_obj['external_references']:
            if ext_ref['source_name'] in ['mitre-attack', 'mitre-mobile-attack', 'mitre-ics-attack']:
                return ext_ref['external_id']


class DettectTechniquesAdministration(DettectBase):
    """
    Create or modify a DeTT&CT techniques administration YAML file.
    """

    def __init__(self, filename: str = None, domain: str = None, local_stix_path: str = None) -> None:
        super(DettectTechniquesAdministration, self).__init__(filename, domain, local_stix_path)

        # Get the normalized content from the YAML file:
        self._load_techniques()

    def update_detections(self, detection_rules: dict, check_unused_detections: bool = False, clean_unused_detections: bool = False, location_prefix_unused_detections: str = '', check_unused_applicable_to: bool = False, clean_unused_applicable_to: bool = False) -> list:
        """
        Updates the techniques YAML file with the given detections.
        :param  detection_rules: a dictionary of dictionaries containing detection name as key with the following data: applicable_to, location prefix and list with ATT&CK (sub) techniques
                {
                    {'Detection A': {'applicable_to': ['all'],
                                     'location_prefix': 'SIEM',
                                     'techniques': ['T1055']
                                    }
                    }
                }

                Or a dictionary of dictionaries containing multiple applicable_to items in a list:

                {
                    {'Detection A': [{'applicable_to': ['all'],
                                     'location_prefix': 'SIEM',
                                     'techniques': ['T1055']
                                     }]
                    }
                }
        :param  check_unused_detections: boolean. When True, all detections in YAML file will be checked against given detection_rules list. It's using
                                         the location field as list for detection rules including location_prefix as prefix: "Splunk: Detection A"
        :param  clean_unused_detections: boolean. When True, all detections in YAML file that don't exist in the given detection_rules list will be removed.
        :param clean_unused_applicable_to: boolean. When True, all detection objects with a applicable_to value that doesn't exist in the given detection_rules list will be removed.
        :return a list with results containing warnings or errors during the update process.
        """
        date_today = datetime.utcnow().replace(hour=0, minute=0, second=0, microsecond=0)

        # If detection_rules contains just one applicable to (as dictionary), convert the applicable_to data to a list to make it compatible:
        for rule_name, rule_data_values in detection_rules.items():
            if type(rule_data_values) == dict:
                detection_rules[rule_name] = [rule_data_values]

        warnings, results = self._add_rules(detection_rules, date_today)
        w, r = self._delete_rules(detection_rules, check_unused_detections, clean_unused_detections,
                                  location_prefix_unused_detections, check_unused_applicable_to, clean_unused_applicable_to, date_today)
<<<<<<< HEAD
        self._sort_locations()
=======
>>>>>>> b2304adc
        warnings += w
        results += r

        return warnings, results

    def _add_rules(self, detection_rules: dict, date_today: datetime) -> list:
        """
        Adds new detection rules to the techniques YAML file. A score_logbook entry is added for every change.
        """
        warnings, results = [], []

        # Loop through all detection rules:
<<<<<<< HEAD
        for rule_name, rule_applicable_to in detection_rules.items():
            # Look through all given applicable_to values:
            for rule_data in rule_applicable_to:

                # Loop through every technique per rule:
                for technique_id in rule_data['techniques']:
                    attack_technique = self._get_technique_from_attack(technique_id)
                    if attack_technique is None:
                        warnings.append(
                            f'Technique "{technique_id}" listed in detection rule "{rule_name}" does not exist in ATT&CK ({self.domain}). Skipping.')
                        continue

                    location = rule_name if rule_data['location_prefix'] == '' else rule_data['location_prefix'] + ': ' + rule_name
                    yaml_technique = self._get_technique_from_yaml(technique_id)
                    if yaml_technique is not None:
                        # Check is applicable_to is already there:
                        applicable_to_list = [d['applicable_to'] for d in yaml_technique['detection']]
                        if rule_data['applicable_to'] in applicable_to_list:
                            # applicable_to already present, go to the right applicable_to:
                            for d in yaml_technique['detection']:
                                if d['applicable_to'] == rule_data['applicable_to']:
                                    # Check if detection rule is in location field:
                                    rule_exist = False
                                    for loc in d['location']:
                                        if rule_name in loc:
                                            rule_exist = True
                                            break

                                    # If detection rule is not yet in location field, add detection rule to location field:
                                    if not rule_exist:
                                        d['location'].append(location)

                                        # Check if score_logbook already has entry for today:
                                        today_found = False
                                        for logbook_entry in d['score_logbook']:
                                            if logbook_entry['date'] == date_today:
                                                logbook_entry['comment'] += f'. Detection rule added: {rule_name}'
                                                results.append(
                                                    f'Check score for technique {technique_id}. Detection rule(s) added for applicable_to {d["applicable_to"]}.')
                                                today_found = True
                                                break

                                        if not today_found:
                                            d['score_logbook'].append({
                                                'date': date_today,
                                                'score': self._get_latest_score(d),
                                                'comment': f'Auto added by Dettectinator. TODO: Check score. Detection rule added: {rule_name}'
                                            })
                                            results.append(
                                                f'Check score for technique {technique_id}. Detection rule(s) added for applicable_to {d["applicable_to"]}.')

                                    break
                        else:
                            # applicable_to not present, add new detection object:
                            new_detection = deepcopy(YAML_OBJ_DETECTION)
                            new_detection['applicable_to'] = rule_data['applicable_to']
                            new_detection['location'] = [location]
                            new_detection['score_logbook'][0]['date'] = date_today
                            new_detection['score_logbook'][0]['score'] = 1
                            new_detection['score_logbook'][0][
                                'comment'] = f'Auto added by Dettectinator. TODO: Check score. applicable_to with detection rule added: {rule_name}'
                            yaml_technique['detection'].append(new_detection)
                            results.append(f'Check score for technique {technique_id}. applicable_to is new: {str(rule_data["applicable_to"])}.')
=======
        for rule_name, rule_data in detection_rules.items():
            # Loop through every technique per rule:
            for technique_id in rule_data['techniques']:
                attack_technique = self._get_technique_from_attack(technique_id)
                if attack_technique is None:
                    warnings.append(
                        f'Technique "{technique_id}" listed in detection rule "{rule_name}" does not exist in ATT&CK ({self.domain}). Skipping.')
                    continue

                location = rule_name if rule_data['location_prefix'] == '' else rule_data['location_prefix'] + ': ' + rule_name
                yaml_technique = self._get_technique_from_yaml(technique_id)
                if yaml_technique is not None:
                    # Check is applicable_to is already there:
                    applicable_to_list = [d['applicable_to'] for d in yaml_technique['detection']]
                    if rule_data['applicable_to'] in applicable_to_list:
                        # applicable_to already present, go to the right applicable_to:
                        for d in yaml_technique['detection']:
                            if d['applicable_to'] == rule_data['applicable_to']:
                                # Check if detection rule is in location field:
                                rule_exist = False
                                for loc in d['location']:
                                    if location in loc:
                                        rule_exist = True
                                        break

                                # If detection rule is not yet in location field, add detection rule to location field:
                                if not rule_exist:
                                    d['location'].append(location)

                                    if len(d['score_logbook']) == 1 and d['score_logbook'][0]['date'] is None and d['score_logbook'][0]['score'] == -1:
                                        d['score_logbook'] = []

                                    # Check if score_logbook already has entry for today:
                                    today_found = False
                                    for logbook_entry in d['score_logbook']:
                                        if logbook_entry['date'] == date_today:
                                            logbook_entry['comment'] += f'. Detection rule added: {rule_name}'
                                            today_found = True
                                            break

                                    if not today_found:
                                        score = self._get_latest_score(d)
                                        score = 1 if score == -1 or score is None else score
                                        d['score_logbook'].append({
                                            'date': date_today,
                                            'score': score,
                                            'comment': f'Auto added by Dettectinator. TODO: Check score. Detection rule added: {rule_name}'
                                        })
                                        results.append(
                                            f'Check score for technique {technique_id}. Detection rule(s) added for applicable_to {d["applicable_to"]}.')

                                break
>>>>>>> b2304adc
                    else:
                        # Technique not present in YAML, add:
                        new_technique = deepcopy(YAML_OBJ_TECHNIQUE)
                        new_technique['technique_id'] = technique_id
                        new_technique['technique_name'] = attack_technique['name']
                        new_technique['detection'] = []
                        new_technique['visibility'] = []
                        new_detection = deepcopy(YAML_OBJ_DETECTION)
                        new_detection['applicable_to'] = rule_data['applicable_to']
                        new_detection['location'] = [location]
                        new_detection['score_logbook'][0]['date'] = date_today
                        new_detection['score_logbook'][0]['score'] = 1
                        new_detection['score_logbook'][0][
<<<<<<< HEAD
                            'comment'] = f'Auto added by Dettectinator. TODO: Check score. Technique with detection rule added: {rule_name}'
                        new_technique['detection'].append(new_detection)
                        new_visibility = deepcopy(YAML_OBJ_VISIBILITY)
                        new_technique['visibility'].append(new_visibility)
                        self._yaml_content['techniques'].append(new_technique)
                        results.append(f'Check score for technique {technique_id}. Technique is new.')
=======
                            'comment'] = f'Auto added by Dettectinator. TODO: Check score. applicable_to with detection rule added: {rule_name}'
                        yaml_technique['detection'].append(new_detection)
                        results.append(f'Check score for technique {technique_id}. applicable_to is new: {str(rule_data["applicable_to"])}.')
                else:
                    # Technique not present in YAML, add:
                    new_technique = deepcopy(YAML_OBJ_TECHNIQUE)
                    new_technique['technique_id'] = technique_id
                    new_technique['technique_name'] = attack_technique['name']
                    new_technique['detection'] = []
                    new_technique['visibility'] = []
                    new_detection = deepcopy(YAML_OBJ_DETECTION)
                    new_detection['applicable_to'] = rule_data['applicable_to']
                    new_detection['location'] = [location]
                    new_detection['score_logbook'][0]['date'] = date_today
                    new_detection['score_logbook'][0]['score'] = 1
                    new_detection['score_logbook'][0][
                        'comment'] = f'Auto added by Dettectinator. TODO: Check score. Technique with detection rule added: {rule_name}'
                    new_technique['detection'].append(new_detection)
                    new_visibility = deepcopy(YAML_OBJ_VISIBILITY)
                    new_technique['visibility'].append(new_visibility)
                    self._yaml_content['techniques'].append(new_technique)
                    results.append(f'Check score for technique {technique_id}. Technique is new.')
>>>>>>> b2304adc

        return warnings, results

    def _delete_rules(self, detection_rules: dict, check_unused_detections: bool, clean_unused_detections: bool, location_prefix_unused_detections: str, check_unused_applicable_to: bool, clean_unused_applicable_to: bool, date_today: datetime) -> list:
        """
        Removes detection rules from the techniques YAML file which are not in the given list of detection_rules. A score_logbook entry is added for every change.
        """
        # First categorize all detection rules per applicable_to:
        warnings, results = [], []
        applicable_to_rules = {}
        for rule_name, rule_applicable_to in detection_rules.items():
            # Look through all given applicable_to values:
            for rule_data in rule_applicable_to:
                if str(rule_data['applicable_to']) not in applicable_to_rules.keys():
                    applicable_to_rules[str(rule_data['applicable_to'])] = {}  # cast key to string because a list cannot be a dictionary index name
                applicable_to_rules[str(rule_data['applicable_to'])][rule_name] = rule_data

        # Loop through all techniques in techniques YAML file:
        for yaml_technique in self._yaml_content['techniques']:
            # Look through all detection objects:
            to_remove = []
            for detection in yaml_technique['detection']:
                # Proceed if applicable to from YAML file exists in detection rules list:
                if str(detection['applicable_to']) in applicable_to_rules.keys():
                    # Get the rules for this applicable_to with the same ATT&CK technique:
                    rules_for_app_to = []
                    for rule_name, rule_data in applicable_to_rules[str(detection['applicable_to'])].items():
                        if yaml_technique['technique_id'] in rule_data['techniques']:
                            location = rule_name if rule_data['location_prefix'] == '' else rule_data['location_prefix'] + ': ' + rule_name
                            rules_for_app_to.append(location)

                    # Make a copy to loop through while editting the original location field:
                    locations = deepcopy(detection['location'])
                    for loc in locations:
                        if loc.startswith(location_prefix_unused_detections) and loc not in rules_for_app_to:
                            if check_unused_detections and not clean_unused_detections:
                                warnings.append('Rule from YAML not found in rules list: ' + loc)
                            elif check_unused_detections and clean_unused_detections:
                                detection['location'].remove(loc)
                                score = -1 if len(detection['location']) == 0 else self._get_latest_score(detection)

                                # Check if score_logbook already has entry for today:
                                today_found = False
                                for logbook_entry in detection['score_logbook']:
                                    if logbook_entry['date'] == date_today:
                                        logbook_entry['score'] = score
                                        logbook_entry['comment'] += f'. Detection rule removed: {loc}'
                                        today_found = True
                                        break

                                if not today_found:
                                    detection['score_logbook'].append({
                                        'date': date_today,
                                        'score': score,
                                        'comment': f'Auto added by Dettectinator. TODO: Check score. Detection rule removed: {loc}'
                                    })
                                    results.append(f'Check score for technique {yaml_technique["technique_id"]}. Detection rule(s) removed.')
                else:
                    if check_unused_applicable_to and not clean_unused_applicable_to:
                        warnings.append(
                            f'YAML applicable_to for technique "{yaml_technique["technique_id"]}" not in rules list: {str(detection["applicable_to"])}.')
                    elif check_unused_applicable_to and clean_unused_applicable_to:
                        to_remove.append(detection)

            for item in to_remove:
                warnings.append(
                    f'YAML applicable_to for technique "{yaml_technique["technique_id"]}" not in rules list, so removed: {str(detection["applicable_to"])}.')
                yaml_technique['detection'].remove(item)

        return warnings, results

    def _sort_locations(self):
        """
        Sorts the location field for every technique in the YAML content.
        """
        for technique in self._yaml_content['techniques']:
            for applicable_to in technique['detection']:
                applicable_to['location'] = sorted(applicable_to['location'])

    def _load_techniques(self) -> None:
        """
        Loads the normalized techniques (including detection and visibility properties) from the techniques YAML file.
        """
        my_techniques = {}

        for d in self._yaml_content['techniques']:
            if 'detection' in d:
                # There is just one detection entry, make it a list:
                if isinstance(d['detection'], dict):
                    d['detection'] = [d['detection']]

                # Add detection items:
                for de in d['detection']:
                    de = self._set_yaml_dv_comments(de)
                    self._add_entry_to_list_in_dictionary(my_techniques, d['technique_id'], 'detection', de)

            if 'visibility' in d:
                # There is just one detection entry, make it a list:
                if isinstance(d['visibility'], dict):
                    d['visibility'] = [d['visibility']]

                # Add visibility items
                for de in d['visibility']:
                    de = self._set_yaml_dv_comments(de)
                    self._add_entry_to_list_in_dictionary(my_techniques, d['technique_id'], 'visibility', de)

        self.techniques = my_techniques

    def _get_technique(self, technique_id: str) -> object:
        """
        Gets the technique from the normalized YAML techniques.
        """
        for tech_id, tech in self.techniques.items():
            if tech_id == technique_id:
                return tech

    def _get_technique_from_yaml(self, technique_id: str) -> object:
        """
        Gets the technique from the techniques YAML file.
        """
        for tech in self._yaml_content['techniques']:
            if tech['technique_id'] == technique_id:
                return tech

    @staticmethod
    def _get_latest_score(yaml_object: object) -> int or None:
        """
        Return the latest score present in the score_logbook
        :param yaml_object: a detection or visibility YAML object
        :return: score as an integer or None
        """
        score_obj = DettectTechniquesAdministration._get_latest_score_obj(yaml_object)
        if score_obj:
            return score_obj['score']
        else:
            return None

    @staticmethod
    def _get_latest_score_obj(yaml_object: object) -> object:
        """
        Get the score object in the score_logbook by date
        :param yaml_object: a detection or visibility YAML object
        :return: the latest score object
        """
        if not isinstance(yaml_object['score_logbook'], list):
            yaml_object['score_logbook'] = [yaml_object['score_logbook']]

        if len(yaml_object['score_logbook']) > 0 and 'date' in yaml_object['score_logbook'][0]:
            # for some weird reason 'sorted()' provides inconsistent results
            newest_score_obj = None
            newest_date = None
            for score_obj in yaml_object['score_logbook']:
                score_obj_date = score_obj['date']

                if not newest_score_obj or (score_obj_date and score_obj_date > newest_date):
                    newest_date = score_obj_date
                    newest_score_obj = score_obj

            return newest_score_obj
        else:
            return None


class DettectDataSourcesAdministration(DettectBase):
    """
    Create or modify a DeTT&CT data source administration YAML file.
    """

    def __init__(self, filename: str = None, domain: str = None, local_stix_path: str = None) -> None:
        super(DettectDataSourcesAdministration, self).__init__(filename, domain, local_stix_path)

        self._system_applicable_to_values = ['all']
        for s in self._yaml_content['systems']:
            self._system_applicable_to_values.append(s['applicable_to'])

        self._get_data_components_from_cti()

    def update_data_sources(self, data_sources: dict, check_unused_data_sources: bool = False, clean_unused_data_sources: bool = False) -> list:
        """
        Updates the data source YAML file with the given data sources. All data quality scores are set to "1" for new data sources.

        :param  data_sources: a dictionary of dictionaries containing data source name as key with the following data in a list: applicable_to,
                              products, available_for_data_analytics and data_quality. data_quality may be omitted of remain empty. In that case
                              default data quality scores of "1" will be used.
                {
                    { 'Process Creation': [{'applicable_to': ['all'],
                                           'products': ['Windows Event Log'],
                                           'available_for_data_analytics': True,
                                           'data_quality': {'device_completeness': 1,
                                                            'data_field_completeness': 1,
                                                            'timeliness': 1,
                                                            'consistency': 1,
                                                            'retention': 1}
                                           }]
                    }
                }
        :param  check_unused_data_sources: boolean. When True, all data sources in YAML file will be checked against given data_sources list.
        :param  clean_unused_data_sources: boolean. When True, all data sources in YAML file that don't exist in the given data_sources list will be removed.
        :return a list with results containing warnings or errors during the update process.
        """
        date_today = datetime.utcnow().replace(hour=0, minute=0, second=0, microsecond=0)

        warnings, results = self._add_data_sources(data_sources, date_today)

        if check_unused_data_sources:
            w, r = self._delete_data_sources(data_sources, clean_unused_data_sources)
            warnings += w
            results += r

        return warnings, results

    def _add_data_sources(self, data_sources: dict, date_today: datetime) -> list:
        """
        Adds new data sources to the data source YAML file. A comment is added for every change.
        """
        warnings, results = [], []

        # Loop through all given data sources:
        for data_source_name, data_source_applicable_to in data_sources.items():
            if data_source_name.lower() not in self.data_components.keys():
                results.append(f'Data source "{data_source_name}" does not exist in ATT&CK ({self.domain}). Skipping.')
                continue
            else:
                data_source_name = self.data_components[data_source_name.lower()]

            # Check if data source is already present in YAML file:
            yaml_data_source = self._get_data_source_from_yaml(data_source_name)
            if yaml_data_source is None:
                # Data source not present in YAML, add:
                new_data_source_object = deepcopy(YAML_OBJ_DATA_SOURCES)
                new_data_source_object['data_source_name'] = data_source_name
                new_data_source_object['data_source'] = []
                self._yaml_content['data_sources'].append(new_data_source_object)
                yaml_data_source = new_data_source_object
                results.append(f'Check data quality scores for data source {data_source_name}. Data source is new.')

            # Loop through all given applicable_to values:
            for data_source_data in data_source_applicable_to:
                # Health check: is given applicable_to present in systems object. If not: it will be added with platform=all
                for a in data_source_data['applicable_to']:
                    if a not in self._system_applicable_to_values:
                        self._yaml_content['systems'].append({'applicable_to': a, 'platform': ['all']})
                        self._system_applicable_to_values.append(a)
                        results.append(
                            f'Applicable_to value "{str(data_source_data["applicable_to"])}" of data source "{data_source_name}" not in systems object of data source YAML file. Added to systems object with platform=all. Please review this new entry.')

                # Check if applicable_to is already there:
                applicable_to_list = [d['applicable_to'] for d in yaml_data_source['data_source']]
                if data_source_data['applicable_to'] not in applicable_to_list:
                    # applicable_to not present, add new data source object:
                    new_data_source = deepcopy(YAML_OBJ_DATA_SOURCE)
                    new_data_source['applicable_to'] = data_source_data['applicable_to']
                    new_data_source['date_registered'] = date_today
                    new_data_source['date_connected'] = date_today
                    new_data_source['products'] = data_source_data['products']
                    new_data_source['available_for_data_analytics'] = data_source_data['available_for_data_analytics']
                    default_scores, scores_changed = self._set_data_quality(new_data_source, data_source_data)
                    new_data_source['comment'] = 'Auto added by Dettectinator.' + \
                        (' TODO: Check data quality scores, default values used.' if default_scores else '')
                    yaml_data_source['data_source'].append(new_data_source)
                    results.append(
                        f'Check data quality scores for data source {data_source_name}. applicable_to is new: {str(data_source_data["applicable_to"])}')
                else:
                    # applicable_to present, get the object and update:
                    for data_source in yaml_data_source['data_source']:
                        if data_source['applicable_to'] == data_source_data['applicable_to']:
                            changed = False
                            if data_source['products'] != data_source_data['products']:
                                data_source['products'] = data_source_data['products']
                                changed = True
                            if data_source['available_for_data_analytics'] != data_source_data['available_for_data_analytics']:
                                data_source['available_for_data_analytics'] = data_source_data['available_for_data_analytics']
                                changed = True
                            default_scores, scores_changed = self._set_data_quality(data_source, data_source_data)
                            if scores_changed:
                                changed = True
                            if changed:
                                data_source['comment'] = 'Auto updated by Dettectinator. TODO: Check data quality scores.'
                                results.append(
                                    f'Check data quality scores for data source {data_source_name}. Data source with applicable_to {str(data_source_data["applicable_to"])} is updated.')
                            break

        return warnings, results

    def _delete_data_sources(self, data_sources: list, clean_unused_data_sources: bool) -> list:
        """
        Removes data sources from the data source YAML file which are not in the given data_sources list. A comment is added for every change.
        """
        warnings, results = [], []

        data_sources_lowercase = [ds.lower() for ds in data_sources.keys()]

        # Loop through all data sources in YAML file:
        to_remove = []
        for yaml_data_source in self._yaml_content['data_sources']:
            # Check if data source is present in data_sources list:
            if yaml_data_source['data_source_name'].lower() in data_sources_lowercase:
                # Data source is present, now check if applicable_to's from YAML are present in data_sources list.

                # Assemble all applicable_to's from data_source list:
                applicable_to_ds = []
                for data_source_applicable_to in data_sources.values():
                    for data_source_data in data_source_applicable_to:
                        applicable_to_ds.append(str(data_source_data['applicable_to']))

                # Make a copy to loop through applicable_to's in YAML (so that original can be mutated):
                applicable_to_yaml = deepcopy(yaml_data_source['data_source'])
                for app_to in applicable_to_yaml:
                    if str(app_to['applicable_to']) not in applicable_to_ds:
                        yaml_data_source['data_source'].remove(app_to)
                        warnings.append(
                            f'YAML applicable_to value "{str(app_to["applicable_to"])}" of data source "{yaml_data_source["data_source_name"]}" not in given data sources list, so removed.')
            else:
                # Data source in YAML but not in data_sources list. So remove.
                if not clean_unused_data_sources:
                    warnings.append(f'YAML data source "{yaml_data_source["data_source_name"]}" not in given data sources list.')
                else:
                    to_remove.append(yaml_data_source)

        for item in to_remove:
            self._yaml_content['data_sources'].remove(item)
            warnings.append(f'YAML data source "{item["data_source_name"]}" not in given data sources list, so removed.')

        return warnings, results

    @staticmethod
    def _set_data_quality(new_data_source_object, data_source_data):
        if 'data_quality' in data_source_data.keys() and data_source_data['data_quality'] != {}:
            changed = False
            if new_data_source_object['data_quality']['device_completeness'] != data_source_data['data_quality']['device_completeness']:
                new_data_source_object['data_quality']['device_completeness'] = data_source_data['data_quality']['device_completeness']
                changed = True
            if new_data_source_object['data_quality']['data_field_completeness'] != data_source_data['data_quality']['data_field_completeness']:
                new_data_source_object['data_quality']['data_field_completeness'] = data_source_data['data_quality']['data_field_completeness']
                changed = True
            if new_data_source_object['data_quality']['timeliness'] != data_source_data['data_quality']['timeliness']:
                new_data_source_object['data_quality']['timeliness'] = data_source_data['data_quality']['timeliness']
                changed = True
            if new_data_source_object['data_quality']['consistency'] != data_source_data['data_quality']['consistency']:
                new_data_source_object['data_quality']['consistency'] = data_source_data['data_quality']['consistency']
                changed = True
            if new_data_source_object['data_quality']['retention'] != data_source_data['data_quality']['retention']:
                new_data_source_object['data_quality']['retention'] = data_source_data['data_quality']['retention']
                changed = True
            return False, changed
        else:
            new_data_source_object['data_quality']['device_completeness'] = 1
            new_data_source_object['data_quality']['data_field_completeness'] = 1
            new_data_source_object['data_quality']['timeliness'] = 1
            new_data_source_object['data_quality']['consistency'] = 1
            new_data_source_object['data_quality']['retention'] = 1
            return True, False

    def _get_data_source_from_yaml(self, data_source_name: str) -> object:
        """
        Gets the data source from the data source YAML file.
        """
        for ds in self._yaml_content['data_sources']:
            if ds['data_source_name'] == data_source_name:
                return ds

    def _get_data_components_from_cti(self) -> object:
        """
        Get all data component STIX objects from CTI for the provided ATT&CK Matrix
        :param matrix: ATT&CK Matrix
        :return: list of data component STIX objects
        """
        if self.domain == 'enterprise-attack':
            data_components = self.mitre.TC_ENTERPRISE_SOURCE.query(Filter("type", "=", "x-mitre-data-component"))
        elif self.domain == 'ics-attack':
            # ICS data components are not yet in CTI, so this will not work
            data_components = self.mitre.TC_ICS_SOURCE.query(Filter("type", "=", "x-mitre-data-component"))
        elif self.domain == 'mobile-attack':
            # Mobile data components are not yet in CTI, so this will not work
            data_components = self.mitre.TC_MOBILE_SOURCE.query(Filter("type", "=", "x-mitre-data-component"))

        self.data_components = {}
        for data_component in data_components:
            self.data_components[data_component['name'].lower()] = data_component['name']


class DettectGroupsAdministration(DettectBase):
    """
    Create or modify a DeTT&CT techniques administration YAML file.
    """

    def __init__(self, filename: str = None, domain: str = None, local_stix_path: str = None) -> None:
        super(DettectGroupsAdministration, self).__init__(filename, domain, local_stix_path)
        self._load_attack_software()

    def add_groups(self, groups: dict) -> tuple:
        """
        Adds the groups to the YAML file.
        :param groups: a dictionary containing the group name as key with the following data: campaign, a list with ATT&CK (sub)
                       techniques and a list with ATT&CK software
                {'APT1': {'campaign': 'P0wn them all'
                          'techniques': ['T1566.002','T1059.001', 'T1053.005'],
                          'software': ['S0002']
                         }
                }
        :return a list with results containing warnings or errors during the update process.
        """
        warnings, results = self._add_groups(groups)

        return warnings, results

    def _add_groups(self, groups: dict) -> tuple:
        """
        Adds new groups to the groups YAML file.
        """
        warnings, results = [], []

        # Loop through all groups:
        for group_name, group in groups.items():
            techniques = []
            software = []
            for technique_id in group['techniques']:
                attack_technique = self._get_technique_from_attack(technique_id)
                if attack_technique is None:
                    warnings.append(
                        f'Technique "{technique_id}" listed in group "{group_name}" does not exist in ATT&CK ({self.domain}). Skipping.')
                else:
                    techniques.append(technique_id)

            for software_id in group['software']:
                attack_software = self._get_software_from_attack(software_id)
                if attack_software is None:
                    warnings.append(
                        f'Software "{software_id}" listed in group "{group_name}" does not exist in ATT&CK ({self.domain}). Skipping.')
                else:
                    software.append(software_id)

            new_group = deepcopy(YAML_OBJ_GROUP)
            new_group['group_name'] = group_name
            new_group['campaign'] = group['campaign']
            new_group['technique_id'] = techniques
            new_group['software_id'] = software
            self._yaml_content['groups'].append(new_group)

        return warnings, results


if __name__ == '__main__':
    # Where being run from the command line here, start CLI logic
    cli_mod = importlib.import_module('cli')
    cli = getattr(cli_mod, 'CommandLine')()
    cli.start()<|MERGE_RESOLUTION|>--- conflicted
+++ resolved
@@ -357,10 +357,7 @@
         warnings, results = self._add_rules(detection_rules, date_today)
         w, r = self._delete_rules(detection_rules, check_unused_detections, clean_unused_detections,
                                   location_prefix_unused_detections, check_unused_applicable_to, clean_unused_applicable_to, date_today)
-<<<<<<< HEAD
         self._sort_locations()
-=======
->>>>>>> b2304adc
         warnings += w
         results += r
 
@@ -373,7 +370,6 @@
         warnings, results = [], []
 
         # Loop through all detection rules:
-<<<<<<< HEAD
         for rule_name, rule_applicable_to in detection_rules.items():
             # Look through all given applicable_to values:
             for rule_data in rule_applicable_to:
@@ -437,60 +433,6 @@
                                 'comment'] = f'Auto added by Dettectinator. TODO: Check score. applicable_to with detection rule added: {rule_name}'
                             yaml_technique['detection'].append(new_detection)
                             results.append(f'Check score for technique {technique_id}. applicable_to is new: {str(rule_data["applicable_to"])}.')
-=======
-        for rule_name, rule_data in detection_rules.items():
-            # Loop through every technique per rule:
-            for technique_id in rule_data['techniques']:
-                attack_technique = self._get_technique_from_attack(technique_id)
-                if attack_technique is None:
-                    warnings.append(
-                        f'Technique "{technique_id}" listed in detection rule "{rule_name}" does not exist in ATT&CK ({self.domain}). Skipping.')
-                    continue
-
-                location = rule_name if rule_data['location_prefix'] == '' else rule_data['location_prefix'] + ': ' + rule_name
-                yaml_technique = self._get_technique_from_yaml(technique_id)
-                if yaml_technique is not None:
-                    # Check is applicable_to is already there:
-                    applicable_to_list = [d['applicable_to'] for d in yaml_technique['detection']]
-                    if rule_data['applicable_to'] in applicable_to_list:
-                        # applicable_to already present, go to the right applicable_to:
-                        for d in yaml_technique['detection']:
-                            if d['applicable_to'] == rule_data['applicable_to']:
-                                # Check if detection rule is in location field:
-                                rule_exist = False
-                                for loc in d['location']:
-                                    if location in loc:
-                                        rule_exist = True
-                                        break
-
-                                # If detection rule is not yet in location field, add detection rule to location field:
-                                if not rule_exist:
-                                    d['location'].append(location)
-
-                                    if len(d['score_logbook']) == 1 and d['score_logbook'][0]['date'] is None and d['score_logbook'][0]['score'] == -1:
-                                        d['score_logbook'] = []
-
-                                    # Check if score_logbook already has entry for today:
-                                    today_found = False
-                                    for logbook_entry in d['score_logbook']:
-                                        if logbook_entry['date'] == date_today:
-                                            logbook_entry['comment'] += f'. Detection rule added: {rule_name}'
-                                            today_found = True
-                                            break
-
-                                    if not today_found:
-                                        score = self._get_latest_score(d)
-                                        score = 1 if score == -1 or score is None else score
-                                        d['score_logbook'].append({
-                                            'date': date_today,
-                                            'score': score,
-                                            'comment': f'Auto added by Dettectinator. TODO: Check score. Detection rule added: {rule_name}'
-                                        })
-                                        results.append(
-                                            f'Check score for technique {technique_id}. Detection rule(s) added for applicable_to {d["applicable_to"]}.')
-
-                                break
->>>>>>> b2304adc
                     else:
                         # Technique not present in YAML, add:
                         new_technique = deepcopy(YAML_OBJ_TECHNIQUE)
@@ -504,37 +446,12 @@
                         new_detection['score_logbook'][0]['date'] = date_today
                         new_detection['score_logbook'][0]['score'] = 1
                         new_detection['score_logbook'][0][
-<<<<<<< HEAD
                             'comment'] = f'Auto added by Dettectinator. TODO: Check score. Technique with detection rule added: {rule_name}'
                         new_technique['detection'].append(new_detection)
                         new_visibility = deepcopy(YAML_OBJ_VISIBILITY)
                         new_technique['visibility'].append(new_visibility)
                         self._yaml_content['techniques'].append(new_technique)
                         results.append(f'Check score for technique {technique_id}. Technique is new.')
-=======
-                            'comment'] = f'Auto added by Dettectinator. TODO: Check score. applicable_to with detection rule added: {rule_name}'
-                        yaml_technique['detection'].append(new_detection)
-                        results.append(f'Check score for technique {technique_id}. applicable_to is new: {str(rule_data["applicable_to"])}.')
-                else:
-                    # Technique not present in YAML, add:
-                    new_technique = deepcopy(YAML_OBJ_TECHNIQUE)
-                    new_technique['technique_id'] = technique_id
-                    new_technique['technique_name'] = attack_technique['name']
-                    new_technique['detection'] = []
-                    new_technique['visibility'] = []
-                    new_detection = deepcopy(YAML_OBJ_DETECTION)
-                    new_detection['applicable_to'] = rule_data['applicable_to']
-                    new_detection['location'] = [location]
-                    new_detection['score_logbook'][0]['date'] = date_today
-                    new_detection['score_logbook'][0]['score'] = 1
-                    new_detection['score_logbook'][0][
-                        'comment'] = f'Auto added by Dettectinator. TODO: Check score. Technique with detection rule added: {rule_name}'
-                    new_technique['detection'].append(new_detection)
-                    new_visibility = deepcopy(YAML_OBJ_VISIBILITY)
-                    new_technique['visibility'].append(new_visibility)
-                    self._yaml_content['techniques'].append(new_technique)
-                    results.append(f'Check score for technique {technique_id}. Technique is new.')
->>>>>>> b2304adc
 
         return warnings, results
 
